--- conflicted
+++ resolved
@@ -1,10 +1,7 @@
 import { ChainId, Pair, Token } from '@uniswap/sdk'
 import flatMap from 'lodash.flatmap'
 import { useCallback, useMemo } from 'react'
-<<<<<<< HEAD
-=======
 // import { shallowEqual, useDispatch, useSelector } from 'react-redux'
->>>>>>> 974d2354
 import { useDispatch, useSelector } from 'react-redux'
 import { BASES_TO_TRACK_LIQUIDITY_FOR, PINNED_PAIRS } from '../../constants'
 import { useActiveWeb3React } from '../../hooks'
@@ -47,9 +44,6 @@
 }
 
 export function useIsDarkMode(): boolean {
-<<<<<<< HEAD
-  return true
-=======
   // const { userDarkMode, matchesDarkMode } = useSelector<
   //   AppState,
   //   { userDarkMode: boolean | null; matchesDarkMode: boolean }
@@ -63,7 +57,6 @@
   return true
 
   // return userDarkMode === null ? matchesDarkMode : userDarkMode
->>>>>>> 974d2354
 }
 
 export function useDarkModeManager(): [boolean, () => void] {
