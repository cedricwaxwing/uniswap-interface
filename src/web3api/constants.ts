--- conflicted
+++ resolved
@@ -1,18 +1,13 @@
 import { W3Currency } from './types'
 
-<<<<<<< HEAD
+// export const ensUri = 'ipfs/QmYqQQtU8giNbrZw7qH3d6JxYC5hkKm5GnzXmg6Gw5zWSe'
 export const ensUri = 'ens/v2.uniswap.web3api.eth'
-// export const ensUri = 'ipfs/bafybeifwqlolknl7yvth452s63ujnx45xypgxaisbbgdb6izqjyfvn4igy'
-=======
-export const ensUri = 'ipfs/QmYqQQtU8giNbrZw7qH3d6JxYC5hkKm5GnzXmg6Gw5zWSe'
->>>>>>> c6c65831
 
 export const ETHER: W3Currency = {
   decimals: 18,
   name: 'Ether',
   symbol: 'ETH'
 }
-
 
 export const networks: any = {
   '1': {
