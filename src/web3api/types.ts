--- conflicted
+++ resolved
@@ -113,35 +113,7 @@
   logIndex: number
 }
 
-<<<<<<< HEAD
-export interface W3TxResponse {
-  hash: string
-}
-
-export interface W3TxReceipt {
-  // to: string
-  // from: string
-  // contractAddress: string
-  // transactionIndex: number
-  // root: string
-  // gasUsed: string
-  // logsBloom: string
-  // blockHash: string
-  transactionHash: string
-  // logs: W3Log[]
-  // blockNumber: number
-  // confirmations: number
-  cumulativeGasUsed: string
-  // byzantium: boolean
-  // status: number
-}
-
-export interface W3TxOverrides {
-  gasPrice: string | null
-  gasLimit: string | null
-=======
 export interface W3Access {
   address: string
   storageKeys: string[]
->>>>>>> c6c65831
 }