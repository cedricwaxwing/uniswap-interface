--- conflicted
+++ resolved
@@ -253,11 +253,7 @@
     variables: {
       parameters: parameters,
       chainId: chainIdToName(chainId),
-<<<<<<< HEAD
-      txOverrides: txOverrides ?? { gasLimit: null, gasPrice: null }
-=======
       txOverrides: txOverrides ?? {}
->>>>>>> c6c65831
     }
   })
   const result: W3TxResponse | undefined = query.data?.execCall
@@ -357,11 +353,7 @@
     variables: {
       token: token,
       amount: amountToApprove ?? '115792089237316195423570985008687907853269984665640564039457584007913129639935',
-<<<<<<< HEAD
-      overrides: txOverrides ?? { gasPrice: null, gasLimit: null }
-=======
       overrides: txOverrides ?? {}
->>>>>>> c6c65831
     }
   })
   const result: W3TxResponse | undefined = query.data?.approve
