--- conflicted
+++ resolved
@@ -49,11 +49,7 @@
 import { RouteComponentProps } from 'react-router-dom'
 import { W3Token, W3TokenAmount, W3Trade } from '../../web3api/types'
 import { mapToken, reverseMapToken } from '../../web3api/mapping'
-<<<<<<< HEAD
-import { isEther, isToken, toExact, tokenEquals, toSignificant } from '../../web3api/utils'
-=======
 import { currencyEquals, isEther, isToken, toExact, toSignificant } from '../../web3api/utils'
->>>>>>> c6c65831
 import { Currency } from '@uniswap/sdk'
 import { w3TradeExecutionPrice } from '../../web3api/tradeWrappers'
 import { Web3ApiClient } from '@web3api/client-js'
@@ -118,24 +114,15 @@
   const [tradeExecutionPrice, setTradeExecutionPrice] = useState<Decimal | undefined>(undefined)
 
   const { currencies, currencyBalances, parsedAmount, v2TradeAsync, inputErrorAsync } = useDerivedSwapInfo()
-<<<<<<< HEAD
-  const v2TradeAsyncDebounced = useDebounce(v2TradeAsync, 400)
-=======
   const v2TradeAsyncDebounced = useDebounce(v2TradeAsync, 300)
->>>>>>> c6c65831
 
   useEffect(() => {
     const updateTradeAsync = async () => {
       const bestTrade = (await v2TradeAsyncDebounced) ?? undefined
       if (
         bestTrade &&
-<<<<<<< HEAD
-        tokenEquals(bestTrade?.inputAmount.token, currencies.INPUT) &&
-        tokenEquals(bestTrade?.outputAmount.token, currencies.OUTPUT) &&
-=======
         currencyEquals(bestTrade?.inputAmount.token.currency, currencies.INPUT?.currency) &&
         currencyEquals(bestTrade?.outputAmount.token.currency, currencies.OUTPUT?.currency) &&
->>>>>>> c6c65831
         (independentField === Field.INPUT
           ? parsedAmount?.amount === bestTrade?.inputAmount.amount
           : parsedAmount?.amount === bestTrade?.outputAmount.amount)
@@ -151,13 +138,8 @@
       const bestTrade = v2Trade
       if (
         bestTrade &&
-<<<<<<< HEAD
-        tokenEquals(bestTrade?.inputAmount.token, currencies.INPUT) &&
-        tokenEquals(bestTrade?.outputAmount.token, currencies.OUTPUT) &&
-=======
         currencyEquals(bestTrade?.inputAmount.token.currency, currencies.INPUT?.currency) &&
         currencyEquals(bestTrade?.outputAmount.token.currency, currencies.OUTPUT?.currency) &&
->>>>>>> c6c65831
         (independentField === Field.INPUT
           ? parsedAmount?.amount === bestTrade?.inputAmount.amount
           : parsedAmount?.amount === bestTrade?.outputAmount.amount)
