--- conflicted
+++ resolved
@@ -86,13 +86,6 @@
   &.${activeClassName} {
     background-color: ${({ theme }) => theme.inputBackground};
     border-radius: 3rem;
-<<<<<<< HEAD
-    box-shadow: 0 0 1px 1px ${({ theme }) => theme.mercuryGray};
-    font-weight: 500;
-    color: ${({ theme }) => theme.royalBlue};
-    :hover {
-      box-shadow: 0 0 1px 1px ${({ theme }) => darken(0.1, theme.mercuryGray)};
-=======
     border: 1px solid ${({ theme }) => theme.mercuryGray};
     box-shadow: 0 4px 8px 0 ${({ theme }) => transparentize(0.95, theme.royalBlue)};
     box-sizing: border-box;
@@ -101,7 +94,6 @@
     :hover {
       border: 1px solid ${({ theme }) => darken(0.1, theme.mercuryGray)};
       background-color: ${({ theme }) => darken(0.01, theme.inputBackground)};
->>>>>>> 4e834c4c
     }
   }
 
