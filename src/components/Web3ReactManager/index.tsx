import React, { useState, useEffect } from 'react'
import { useWeb3React } from '@web3-react/core'
import styled from 'styled-components'
import { useTranslation } from 'react-i18next'
import { network } from '../../connectors'
import { useEagerConnect, useInactiveListener } from '../../hooks'
import { NetworkContextName } from '../../constants'
import Loader from '../Loader'
import { UriRedirect } from '@web3api/client-js'
import { Web3ApiProvider } from '@web3api/react'
import { ethereumPlugin } from '@web3api/ethereum-plugin-js'
<<<<<<< HEAD
import { sha3Plugin } from '@web3api/sha3-plugin-js'
import { networks } from 'web3api/constants'
=======
import { JsonRpcSigner, Web3Provider } from '@ethersproject/providers'
import { getSigner } from '../../utils'
import { ethers } from 'ethers'
>>>>>>> 087501bb

const MessageWrapper = styled.div`
  display: flex;
  align-items: center;
  justify-content: center;
  height: 20rem;
`

const Message = styled.h2`
  color: ${({ theme }) => theme.secondary1};
`

export default function Web3ReactManager({ children }: { children: JSX.Element }) {
  const { t } = useTranslation()
  const { active, account, library, chainId } = useWeb3React()
  const { active: networkActive, error: networkError, activate: activateNetwork } = useWeb3React(NetworkContextName)

  // Web3API integration.
  const [networksConfig, setNetworksConfig] = useState<any>({})

  const redirects: UriRedirect[] = [
    {
      from: 'ens/ethereum.web3api.eth',
<<<<<<< HEAD
      to: ethereumPlugin(networksConfig)
    },
    {
      from: 'w3://ens/ipfs.web3api.eth',
      to: ipfsPlugin({
        provider: 'https://ipfs.io'
      })
    },
    {
      from: 'w3://ens/sha3.web3api.eth',
      to: sha3Plugin()
=======
      to: ethereumPlugin({
        networks: {
          MAINNET: {
            provider: ethConfig.provider,
            signer: ethConfig.signer
          },
          RINKEBY: {
            provider: ethConfig.provider,
            signer: ethConfig.signer
          },
          ROPSTEN: {
            provider: ethConfig.provider,
            signer: ethConfig.signer
          },
          KOVAN: {
            provider: ethConfig.provider,
            signer: ethConfig.signer
          },
          GOERLI: {
            provider: ethConfig.provider,
            signer: ethConfig.signer
          }
        },
        defaultNetwork: 'MAINNET'
      })
>>>>>>> 087501bb
    }
  ]

  // try to eagerly connect to an injected provider, if it exists and has granted access already
  const triedEager = useEagerConnect()

  // after eagerly trying injected, if the network connect ever isn't active or in an error state, activate it
  useEffect(() => {
    if (triedEager && !networkActive && !networkError && !active) {
      activateNetwork(network)
    }
  }, [triedEager, networkActive, networkError, activateNetwork, active, account, library])

  useEffect(() => {
    if (chainId && library) {
      const id = chainId.toString()
      const currentNetwork = networks[id]
      const config = {
        [currentNetwork.name]: {
          provider: library,
          signer: library.getSigner()
        }
      }
      setNetworksConfig({
        networks: config,
        defaultNetwork: currentNetwork.name
      })
    }
  }, [library, chainId])

  // when there's no account connected, react to logins (broadly speaking) on the injected provider, if it exists
  useInactiveListener(!triedEager)

  // handle delayed loader state
  const [showLoader, setShowLoader] = useState(false)
  useEffect(() => {
    const timeout = setTimeout(() => {
      setShowLoader(true)
    }, 600)

    return () => {
      clearTimeout(timeout)
    }
  }, [])

  // on page load, do nothing until we've tried to connect to the injected connector
  if (!triedEager) {
    return null
  }

  // if the account context isn't active, and there's an error on the network context, it's an irrecoverable error
  if (!active && networkError) {
    return (
      <MessageWrapper>
        <Message>{t('unknownError')}</Message>
      </MessageWrapper>
    )
  }

  // if neither context is active, spin
  if (!active && !networkActive) {
    return showLoader ? (
      <MessageWrapper>
        <Loader />
      </MessageWrapper>
    ) : null
  }

  return <Web3ApiProvider redirects={redirects}>{children}</Web3ApiProvider>
}<|MERGE_RESOLUTION|>--- conflicted
+++ resolved
@@ -9,14 +9,9 @@
 import { UriRedirect } from '@web3api/client-js'
 import { Web3ApiProvider } from '@web3api/react'
 import { ethereumPlugin } from '@web3api/ethereum-plugin-js'
-<<<<<<< HEAD
 import { sha3Plugin } from '@web3api/sha3-plugin-js'
 import { networks } from 'web3api/constants'
-=======
-import { JsonRpcSigner, Web3Provider } from '@ethersproject/providers'
-import { getSigner } from '../../utils'
-import { ethers } from 'ethers'
->>>>>>> 087501bb
+import { ipfsPlugin } from '@web3api/ipfs-plugin-js'
 
 const MessageWrapper = styled.div`
   display: flex;
@@ -40,7 +35,6 @@
   const redirects: UriRedirect[] = [
     {
       from: 'ens/ethereum.web3api.eth',
-<<<<<<< HEAD
       to: ethereumPlugin(networksConfig)
     },
     {
@@ -52,33 +46,6 @@
     {
       from: 'w3://ens/sha3.web3api.eth',
       to: sha3Plugin()
-=======
-      to: ethereumPlugin({
-        networks: {
-          MAINNET: {
-            provider: ethConfig.provider,
-            signer: ethConfig.signer
-          },
-          RINKEBY: {
-            provider: ethConfig.provider,
-            signer: ethConfig.signer
-          },
-          ROPSTEN: {
-            provider: ethConfig.provider,
-            signer: ethConfig.signer
-          },
-          KOVAN: {
-            provider: ethConfig.provider,
-            signer: ethConfig.signer
-          },
-          GOERLI: {
-            provider: ethConfig.provider,
-            signer: ethConfig.signer
-          }
-        },
-        defaultNetwork: 'MAINNET'
-      })
->>>>>>> 087501bb
     }
   ]
 
