import React, { useState, useRef, useMemo } from 'react'
import { Link } from 'react-router-dom'
import { useTranslation } from 'react-i18next'
import { ethers } from 'ethers'
import { BigNumber } from '@uniswap/sdk'
import styled from 'styled-components'
import escapeStringRegex from 'escape-string-regexp'
import { darken } from 'polished'
import Tooltip from '@reach/tooltip'
import '@reach/tooltip/styles.css'
import { isMobile } from 'react-device-detect'

import { BorderlessInput } from '../../theme'
import { useTokenContract } from '../../hooks'
import { isAddress, calculateGasMargin, formatToUsd, formatTokenBalance, formatEthBalance } from '../../utils'
import { ReactComponent as DropDown } from '../../assets/images/dropdown.svg'
import Modal from '../Modal'
import TokenLogo from '../TokenLogo'
import SearchIcon from '../../assets/images/magnifying-glass.svg'
import { useTransactionAdder, usePendingApproval } from '../../contexts/Transactions'
import { useTokenDetails, useAllTokenDetails } from '../../contexts/Tokens'
import close from '../../assets/images/x.svg'
import { transparentize } from 'polished'
import { Spinner } from '../../theme'
import Circle from '../../assets/images/circle-grey.svg'
import { useUSDPrice } from '../../contexts/Application'

const GAS_MARGIN = ethers.utils.bigNumberify(1000)

const SubCurrencySelect = styled.button`
  ${({ theme }) => theme.flexRowNoWrap}
  background: ${({ theme }) => theme.zumthorBlue};
  border: 1px solid ${({ theme }) => theme.royalBlue};
  color: ${({ theme }) => theme.royalBlue};
  line-height: 0;
  height: 2rem;
  padding: 10px 50px 10px 15px;
  margin-right: -40px;
  border-radius: 2.5rem;
  outline: none;
  cursor: pointer;
  user-select: none;

`

const InputRow = styled.div`
  ${({ theme }) => theme.flexRowNoWrap}
  align-items: center;

  padding: 0.25rem 0.85rem 0.75rem;
`

const Input = styled(BorderlessInput)`
  font-size: 1.5rem;
  color: ${({ error, theme }) => error && theme.salmonRed};
  background-color: ${({ theme }) => theme.inputBackground};
`

const StyledBorderlessInput = styled(BorderlessInput)`
  min-height: 2.5rem;
  flex-shrink: 0;
  text-align: left;
  padding-left: 1.6rem;
  background-color: ${({ theme }) => theme.concreteGray};
`

const CurrencySelect = styled.button`
  align-items: center;
  font-size: 1rem;
  color: ${({ selected, theme }) => (selected ? theme.textColor : theme.royalBlue)};
  height: 2rem;
  border: 1px solid ${({ selected, theme }) => (selected ? theme.mercuryGray : theme.royalBlue)};
  border-radius: 2.5rem;
  background-color: ${({ selected, theme }) => (selected ? theme.concreteGray : theme.zumthorBlue)};
  outline: none;
  cursor: pointer;
  user-select: none;

  :hover {
    border: 1px solid
      ${({ selected, theme }) => (selected ? darken(0.1, theme.mercuryGray) : darken(0.1, theme.royalBlue))};
  }

  :focus {
    border: 1px solid ${({ theme }) => darken(0.1, theme.royalBlue)};
  }

  :active {
    background-color: ${({ theme }) => theme.zumthorBlue};
  }
`

const Aligner = styled.span`
  display: flex;
  align-items: center;
  justify-content: space-between;
`

const StyledDropDown = styled(DropDown)`
  margin: 0 0.5rem 0 0.5rem;
  height: 35%;

  path {
    stroke: ${({ selected, theme }) => (selected ? theme.textColor : theme.royalBlue)};
  }
`

const InputPanel = styled.div`
  ${({ theme }) => theme.flexColumnNoWrap}
  box-shadow: 0 4px 8px 0 ${({ theme }) => transparentize(0.95, theme.royalBlue)};
  position: relative;
  border-radius: 1.25rem;
  background-color: ${({ theme }) => theme.inputBackground};
  z-index: 1;
`

const Container = styled.div`
  border-radius: 1.25rem;
<<<<<<< HEAD
  box-shadow: 0 0 0 1px ${({ error, theme }) => (error ? theme.salmonRed : theme.mercuryGray)};
  background-color: ${({ theme }) => theme.white};
  transition: box-shadow 200ms ease-in-out;

  :focus-within {
    box-shadow: 0 0 1px 1px ${({ theme }) => theme.malibuBlue};
=======
  border: 1px solid ${({ error, theme }) => (error ? theme.salmonRed : theme.mercuryGray)};

  background-color: ${({ theme }) => theme.inputBackground};
  transition: box-shadow 150ms ease-out;

  :focus-within {
    border: 1px solid ${({ theme }) => theme.malibuBlue};
>>>>>>> 4e834c4c
  }
`

const LabelRow = styled.div`
  ${({ theme }) => theme.flexRowNoWrap}
  align-items: center;
  color: ${({ theme }) => theme.doveGray};
  font-size: 0.75rem;
  line-height: 1rem;
  padding: 0.75rem 1rem;
  span:hover {
    cursor: pointer;
    color: ${({ theme }) => darken(0.2, theme.doveGray)};
  }
`

const LabelContainer = styled.div`
  flex: 1 1 auto;
  width: 0;
  overflow: hidden;
  white-space: nowrap;
  text-overflow: ellipsis;
`

const ErrorSpan = styled.span`
  color: ${({ error, theme }) => error && theme.salmonRed};
  :hover {
    cursor: pointer;
    color: ${({ error, theme }) => error && darken(0.1, theme.salmonRed)};
  }
`

const TokenModal = styled.div`
  ${({ theme }) => theme.flexColumnNoWrap}
  width: 100%;
`

const ModalHeader = styled.div`
  position: relative;
  display: flex;
  flex-direction: row;
  align-items: center;
  padding: 0 2rem;
  height: 60px;
`

const CloseIcon = styled.div`
  position: absolute;
  right: 1.4rem;
  &:hover {
    cursor: pointer;
  }
`

const SearchContainer = styled.div`
  ${({ theme }) => theme.flexRowNoWrap}
  padding: 0.5rem 2rem;
  background-color: ${({ theme }) => theme.concreteGray};
`

const TokenModalInfo = styled.div`
  ${({ theme }) => theme.flexRowNoWrap}
  align-items: center;
  padding: 1rem 1.5rem;
  margin: 0.25rem 0.5rem;
  justify-content: center;
  user-select: none;
`

const TokenList = styled.div`
  flex-grow: 1;
  height: 100%;
  overflow-y: auto;
  -webkit-overflow-scrolling: touch;
`

const TokenModalRow = styled.div`
  ${({ theme }) => theme.flexRowNoWrap}
  align-items: center;
  justify-content: space-between;
  padding: 0.8rem 2rem;
  cursor: pointer;
  user-select: none;

  #symbol {
    color: ${({ theme }) => theme.doveGrey};
  }

  :hover {
    background-color: ${({ theme }) => theme.tokenRowHover};
  }

  ${({ theme }) => theme.mediaWidth.upToMedium`padding: 0.8rem 1rem;`}
`

const TokenRowLeft = styled.div`
  ${({ theme }) => theme.flexRowNoWrap}
  align-items : center;
`

const TokenSymbolGroup = styled.div`
  ${({ theme }) => theme.flexColumnNoWrap};
  margin-left: 1rem;
`

const TokenFullName = styled.div`
  color: ${({ theme }) => theme.chaliceGray};
`

const TokenRowBalance = styled.div`
  font-size: 1rem;
  line-height: 20px;
`

const TokenRowUsd = styled.div`
  font-size: 1rem;
  line-height: 1.5rem;
  color: ${({ theme }) => theme.chaliceGray};
`

const TokenRowRight = styled.div`
  ${({ theme }) => theme.flexColumnNoWrap};
  align-items: flex-end;
`

const StyledTokenName = styled.span`
  margin: 0 0.25rem 0 0.25rem;
`

const SpinnerWrapper = styled(Spinner)`
  margin: 0 0.25rem 0 0.25rem;
  color: ${({ theme }) => theme.chaliceGray};
  opacity: 0.6;
`

export default function CurrencyInputPanel({
  onValueChange = () => {},
  allBalances,
  renderInput,
  onCurrencySelected = () => {},
  title,
  description,
  extraText,
  extraTextClickHander = () => {},
  errorMessage,
  disableUnlock,
  disableTokenSelect,
  selectedTokenAddress = '',
  showUnlock,
  value
}) {
  const { t } = useTranslation()

  const [modalIsOpen, setModalIsOpen] = useState(false)

  const tokenContract = useTokenContract(selectedTokenAddress)
  const { exchangeAddress: selectedTokenExchangeAddress } = useTokenDetails(selectedTokenAddress)

  const pendingApproval = usePendingApproval(selectedTokenAddress)

  const addTransaction = useTransactionAdder()

  const allTokens = useAllTokenDetails()

  function renderUnlockButton() {
    if (disableUnlock || !showUnlock || selectedTokenAddress === 'ETH' || !selectedTokenAddress) {
      return null
    } else {
      if (!pendingApproval) {
        return (
          <SubCurrencySelect
            onClick={async () => {
              const estimatedGas = await tokenContract.estimate.approve(
                selectedTokenExchangeAddress,
                ethers.constants.MaxUint256
              )
              tokenContract
                .approve(selectedTokenExchangeAddress, ethers.constants.MaxUint256, {
                  gasLimit: calculateGasMargin(estimatedGas, GAS_MARGIN)
                })
                .then(response => {
                  addTransaction(response, { approval: selectedTokenAddress })
                })
            }}
          >
            {t('unlock')}
          </SubCurrencySelect>
        )
      } else {
        return <SubCurrencySelect>{t('pending')}</SubCurrencySelect>
      }
    }
  }

  function _renderInput() {
    if (typeof renderInput === 'function') {
      return renderInput()
    }

    return (
      <InputRow>
        <Input
          type="number"
          min="0"
          error={!!errorMessage}
          placeholder="0.0"
          onChange={e => onValueChange(e.target.value)}
          onKeyPress={e => {
            const charCode = e.which ? e.which : e.keyCode

            // Prevent 'minus' character
            if (charCode === 45) {
              e.preventDefault()
              e.stopPropagation()
            }
          }}
          value={value}
        />
        {renderUnlockButton()}
        <CurrencySelect
          selected={!!selectedTokenAddress}
          onClick={() => {
            if (!disableTokenSelect) {
              setModalIsOpen(true)
            }
          }}
        >
          <Aligner>
            {selectedTokenAddress ? <TokenLogo address={selectedTokenAddress} /> : null}
            {
              <StyledTokenName>
                {(allTokens[selectedTokenAddress] && allTokens[selectedTokenAddress].symbol) || t('selectToken')}
              </StyledTokenName>
            }
            {!disableTokenSelect && <StyledDropDown selected={!!selectedTokenAddress} />}
          </Aligner>
        </CurrencySelect>
      </InputRow>
    )
  }

  return (
    <InputPanel>
      <Container error={!!errorMessage}>
        <LabelRow>
          <LabelContainer>
            <span>{title}</span> <span>{description}</span>
          </LabelContainer>

          <ErrorSpan
            data-tip={'Enter max'}
            error={!!errorMessage}
            onClick={() => {
              extraTextClickHander()
            }}
          >
            <Tooltip
              label="Enter Max"
              style={{
                background: 'hsla(0, 0%, 0%, 0.75)',
                color: 'white',
                border: 'none',
                borderRadius: '24px',
                padding: '0.5em 1em',
                marginTop: '-64px'
              }}
            >
              <span>{extraText}</span>
            </Tooltip>
          </ErrorSpan>
        </LabelRow>
        {_renderInput()}
      </Container>
      {!disableTokenSelect && (
        <CurrencySelectModal
          isOpen={modalIsOpen}
          // isOpen={true}
          onDismiss={() => {
            setModalIsOpen(false)
          }}
          onTokenSelect={onCurrencySelected}
          allBalances={allBalances}
        />
      )}
    </InputPanel>
  )
}

function CurrencySelectModal({ isOpen, onDismiss, onTokenSelect, allBalances }) {
  const { t } = useTranslation()

  const [searchQuery, setSearchQuery] = useState('')
  const { exchangeAddress } = useTokenDetails(searchQuery)

  const allTokens = useAllTokenDetails()

  // BigNumber.js instance
  const ethPrice = useUSDPrice()

  const _usdAmounts = Object.keys(allTokens).map(k => {
    if (
      ethPrice &&
      allBalances &&
      allBalances[k] &&
      allBalances[k].ethRate &&
      !allBalances[k].ethRate.isNaN() &&
      allBalances[k].balance
    ) {
      const USDRate = ethPrice.times(allBalances[k].ethRate)
      const balanceBigNumber = new BigNumber(allBalances[k].balance.toString())
      const usdBalance = balanceBigNumber.times(USDRate).div(new BigNumber(10).pow(allTokens[k].decimals))
      return usdBalance
    } else {
      return null
    }
  })
  const usdAmounts =
    _usdAmounts &&
    Object.keys(allTokens).reduce(
      (accumulator, currentValue, i) => Object.assign({ [currentValue]: _usdAmounts[i] }, accumulator),
      {}
    )

  const tokenList = useMemo(() => {
    return Object.keys(allTokens)
      .sort((a, b) => {
        const aSymbol = allTokens[a].symbol.toLowerCase()
        const bSymbol = allTokens[b].symbol.toLowerCase()

        if (aSymbol === 'ETH'.toLowerCase() || bSymbol === 'ETH'.toLowerCase()) {
          return aSymbol === bSymbol ? 0 : aSymbol === 'ETH'.toLowerCase() ? -1 : 1
        }

        if (usdAmounts[a] && !usdAmounts[b]) {
          return -1
        } else if (usdAmounts[b] && !usdAmounts[a]) {
          return 1
        }

        // check for balance - sort by value
        if (usdAmounts[a] && usdAmounts[b]) {
          const aUSD = usdAmounts[a]
          const bUSD = usdAmounts[b]

          return aUSD.gt(bUSD) ? -1 : aUSD.lt(bUSD) ? 1 : 0
        }

        return aSymbol < bSymbol ? -1 : aSymbol > bSymbol ? 1 : 0
      })
      .map(k => {
        let balance
        let usdBalance
        // only update if we have data
        if (k === 'ETH' && allBalances && allBalances[k]) {
          balance = formatEthBalance(allBalances[k].balance)
          usdBalance = usdAmounts[k]
        } else if (allBalances && allBalances[k]) {
          balance = formatTokenBalance(allBalances[k].balance, allTokens[k].decimals)
          usdBalance = usdAmounts[k]
        }
        return {
          name: allTokens[k].name,
          symbol: allTokens[k].symbol,
          address: k,
          balance: balance,
          usdBalance: usdBalance
        }
      })
  }, [allBalances, allTokens, usdAmounts])

  const filteredTokenList = useMemo(() => {
    return tokenList.filter(tokenEntry => {
      // check the regex for each field
      const regexMatches = Object.keys(tokenEntry).map(tokenEntryKey => {
        return (
          typeof tokenEntry[tokenEntryKey] === 'string' &&
          !!tokenEntry[tokenEntryKey].match(new RegExp(escapeStringRegex(searchQuery), 'i'))
        )
      })

      return regexMatches.some(m => m)
    })
  }, [tokenList, searchQuery])

  function _onTokenSelect(address) {
    setSearchQuery('')
    onTokenSelect(address)
    onDismiss()
  }

  function renderTokenList() {
    if (isAddress(searchQuery) && exchangeAddress === undefined) {
      return <TokenModalInfo>Searching for Exchange...</TokenModalInfo>
    }
    if (isAddress(searchQuery) && exchangeAddress === ethers.constants.AddressZero) {
      return (
        <>
          <TokenModalInfo>{t('noExchange')}</TokenModalInfo>
          <TokenModalInfo>
            <Link to={`/create-exchange/${searchQuery}`}>{t('createExchange')}</Link>
          </TokenModalInfo>
        </>
      )
    }
    if (!filteredTokenList.length) {
      return <TokenModalInfo>{t('noExchange')}</TokenModalInfo>
    }

    return filteredTokenList.map(({ address, symbol, name, balance, usdBalance }) => {
      return (
        <TokenModalRow key={address} onClick={() => _onTokenSelect(address)}>
          <TokenRowLeft>
            <TokenLogo address={address} size={'2rem'} />
            <TokenSymbolGroup>
              <span id="symbol">{symbol}</span>
              <TokenFullName>{name}</TokenFullName>
            </TokenSymbolGroup>
          </TokenRowLeft>
          <TokenRowRight>
            {balance ? (
              <TokenRowBalance>{balance && (balance > 0 || balance === '<0.0001') ? balance : '-'}</TokenRowBalance>
            ) : (
              <SpinnerWrapper src={Circle} alt="loader" />
            )}
            <TokenRowUsd>
              {usdBalance ? (usdBalance.lt(0.01) ? '<$0.01' : '$' + formatToUsd(usdBalance)) : ''}
            </TokenRowUsd>
          </TokenRowRight>
        </TokenModalRow>
      )
    })
  }

  // manage focus on modal show
  const inputRef = useRef()

  function onInput(event) {
    const input = event.target.value
    const checksummedInput = isAddress(input)
    setSearchQuery(checksummedInput || input)
  }

  function clearInputAndDismiss() {
    setSearchQuery('')
    onDismiss()
  }

  return (
    <Modal
      isOpen={isOpen}
      onDismiss={clearInputAndDismiss}
      minHeight={60}
      initialFocusRef={isMobile ? undefined : inputRef}
    >
      <TokenModal>
        <ModalHeader>
          <p>Select Token</p>
          <CloseIcon onClick={clearInputAndDismiss}>
            <img src={close} alt={'close icon'} />
          </CloseIcon>
        </ModalHeader>
        <SearchContainer>
          <img src={SearchIcon} alt="search" />
          <StyledBorderlessInput
            ref={inputRef}
            type="text"
            placeholder={isMobile ? t('searchOrPasteMobile') : t('searchOrPaste')}
            onChange={onInput}
          />
        </SearchContainer>
        <TokenList>{renderTokenList()}</TokenList>
      </TokenModal>
    </Modal>
  )
}<|MERGE_RESOLUTION|>--- conflicted
+++ resolved
@@ -40,7 +40,6 @@
   outline: none;
   cursor: pointer;
   user-select: none;
-
 `
 
 const InputRow = styled.div`
@@ -116,14 +115,6 @@
 
 const Container = styled.div`
   border-radius: 1.25rem;
-<<<<<<< HEAD
-  box-shadow: 0 0 0 1px ${({ error, theme }) => (error ? theme.salmonRed : theme.mercuryGray)};
-  background-color: ${({ theme }) => theme.white};
-  transition: box-shadow 200ms ease-in-out;
-
-  :focus-within {
-    box-shadow: 0 0 1px 1px ${({ theme }) => theme.malibuBlue};
-=======
   border: 1px solid ${({ error, theme }) => (error ? theme.salmonRed : theme.mercuryGray)};
 
   background-color: ${({ theme }) => theme.inputBackground};
@@ -131,7 +122,6 @@
 
   :focus-within {
     border: 1px solid ${({ theme }) => theme.malibuBlue};
->>>>>>> 4e834c4c
   }
 `
 
